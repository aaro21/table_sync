--- conflicted
+++ resolved
@@ -2,8 +2,5 @@
 python-dateutil
 tqdm
 pandas
-<<<<<<< HEAD
 pqdm
-=======
-psutil
->>>>>>> e98c340f
+psutil